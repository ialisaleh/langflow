--- conflicted
+++ resolved
@@ -60,12 +60,8 @@
     deleteNode(data.id);
     return;
   }
-<<<<<<< HEAD
-  // console.log(data);
-=======
 
   useEffect(() => {}, [closePopUp, data.node.template]);
->>>>>>> 2029b08d
 
   return (
     <>
